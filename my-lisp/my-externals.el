(defun my-el-get ()
  "Define custom sources and call el-get."
  (interactive)

  ;; Define external sources
  (setq
   el-get-sources
   '(
     (:name el-get
            :type git
            :url "git://github.com/dimitri/el-get.git")

     (:name browse-kill-ring
            :type http
            :url "http://www.emacswiki.org/emacs/download/browse-kill-ring.el"
            :features browse-kill-ring)

     (:name outline-copy-visible
            :type http
            :url "http://gist.github.com/raw/519635/yank-visible.el"
            :loads "outline-copy-visible")

     (:name scratch
            :type http
            ;;:url "git@github.com:cbbrowne/scratch-el.git/master/scratch.el")
            :url "http://github.com/ieure/scratch-el/raw/master/scratch.el"
            :features scratch)

     (:name dtrt-indent
            :type git
            :url "git://git.sv.gnu.org/dtrt-indent.git"
            :features dtrt-indent)

     ;; highlight FIXME TODO BUG and KLUDGE in comments and strings
     (:name fic-mode
            :type http
            :url "http://www.emacswiki.org/emacs/download/fic-mode.el"
            :features fic-mode)

     ;; (:name ws-trim
     ;;        :type ftp
     ;;        :url "ftp://ftp.lysator.liu.se/pub/emacs/ws-trim.el")

     ;; (:name color-theme
     ;;        :type http
     ;;        :url "http://download.savannah.nongnu.org/releases/color-theme/"
     ;;        :features color-theme)

     ;; (:name magit
     ;;        :type git
     ;;        :url "http://github.com/philjackson/magit.git"
     ;;        :info "."
     ;;        :build ("./autogen.sh" "./configure" "make"))

     ;; (:name yasnippet
     ;;        :type git-svn
     ;;        :url "http://yasnippet.googlecode.com/svn/trunk/")

     ;; (:name asciidoc         :type elpa)
     ;; (:name dictionary-el    :type apt-get)
     ))

  ;; Execute el-get
  (if (functionp 'el-get)
      (el-get)))


;; Modification of the *scratch* Installer from
;; https://github.com/dimitri/el-get/
(defun install-el-get ()
  "So the idea is that you copy/paste this code into your
*scratch* buffer, hit C-j, and you have a working el-get."
  (url-retrieve
   "https://github.com/dimitri/el-get/raw/master/el-get-install.el"
   (lambda (s)
     (end-of-buffer)
     (eval-print-last-sexp)
     ;; Now configure my custom sources. We need to do this here in the
     ;; lambda expression callback, because it is called asynchronously
     ;; whenever the url-retrieve completes, and we need to ensure that
     ;; has happened.
     (my-el-get))))


;;;;(require 'el-get)
(if (not (functionp 'el-get))
    (let ((el-get
           (expand-file-name (concat
                              user-emacs-directory
                              "el-get/el-get/el-get.el"))))
      (if (file-exists-p el-get)
          (load el-get))))


;; Install first if necessary, otherwise just execute.
(if (not (functionp 'el-get))
<<<<<<< HEAD
    (install-el-get))

;; Define external sources
(setq
 el-get-sources
 '(
   (:name el-get
          :type git
          :url "git://github.com/dimitri/el-get.git")

   (:name browse-kill-ring
          :type http
          :url "http://www.emacswiki.org/emacs/download/browse-kill-ring.el"
          :features browse-kill-ring)

   (:name outline-copy-visible
          :type http
          :url "http://gist.github.com/raw/519635/yank-visible.el"
          :loads "outline-copy-visible")

   (:name scratch
          :type http
          ;;:url "git@github.com:cbbrowne/scratch-el.git/master/scratch.el")
          :url "http://github.com/ieure/scratch-el/raw/master/scratch.el"
          :features scratch)

   (:name dtrt-indent
          :type git
          :url "git://git.sv.gnu.org/dtrt-indent.git"
          :features dtrt-indent)

   ;; highlight FIXME TODO BUG and KLUDGE in comments and strings
   (:name fic-mode
          :type http
          :url "http://www.emacswiki.org/emacs/download/fic-mode.el"
          :features fic-mode)

   ;; ;; support ack as a replacement for rgrep
   ;; (:name ack
   ;;        :type http
   ;;        :url "http://repo.or.cz/w/ShellArchive.git?a=blob_plain&hb=HEAD&f=ack.el"
   ;;        :features ack)

   ;; (:name ws-trim
   ;;        :type http
   ;;        :url "ftp://ftp.lysator.liu.se/pub/emacs/ws-trim.el")

   ;; (:name color-theme
   ;;        :type http
   ;;        :url "http://download.savannah.nongnu.org/releases/color-theme/"
   ;;        :features color-theme)

   ;; (:name magit
   ;;        :type git
   ;;        :url "http://github.com/philjackson/magit.git"
   ;;        :info "."
   ;;        :build ("./autogen.sh" "./configure" "make"))

   ;; (:name yasnippet
   ;;        :type git-svn
   ;;        :url "http://yasnippet.googlecode.com/svn/trunk/")

   ;; (:name asciidoc         :type elpa)
   ;; (:name dictionary-el    :type apt-get)
   ))

;; Execute el-get
(if (functionp 'el-get)
    (el-get))

;; Copy of the *scratch* Installer
(defun install-el-get ()
  "So the idea is that you copy/paste this code into your *scratch* buffer, hit C-j, and you have a working el-get."
  (let* ((el-get-dir        (expand-file-name "~/.emacs.d/el-get/"))
         (dummy             (unless (file-directory-p el-get-dir)
                              (make-directory el-get-dir t)))
         (package           "el-get")
         (bname             "*el-get bootstrap*") ; both process and buffer name
         (pdir              (concat (file-name-as-directory el-get-dir) package))
         (git               (or (executable-find "git") (error "Unable to find `git'")))
         (url               "git://github.com/dimitri/el-get.git")
         (el-get-sources    `((:name ,package :type "git" :url ,url :features el-get :compile "el-get.el")))
         (default-directory el-get-dir)
         (process-connection-type nil) ; pipe, no pty (--no-progress)
         (clone             (start-process bname bname git "--no-pager" "clone" "-v" url package)))
    (set-window-buffer (selected-window) (process-buffer clone))
    (set-process-sentinel
     clone
     `(lambda (proc change)
        (when (eq (process-status proc) 'exit)
          (setq default-directory (file-name-as-directory ,pdir))
          (setq el-get-sources ',el-get-sources)
          (load (concat (file-name-as-directory ,pdir) ,package ".el"))
          (el-get-init "el-get")
          (with-current-buffer (process-buffer proc)
            (goto-char (point-max))
            (insert "\nCongrats, el-get is installed and ready to serve!"))))))
  )
=======
    (install-el-get) ;; also calls (my-el-get)
  (my-el-get))
>>>>>>> cb0c2bed

;;;;;;;;;;;;;;;;;;;;;;;;;;;;;;;;;;;;;;;;;;;;;;;;;;;;;;;;;;;;;;;;;;;;;;

(provide 'my-externals)<|MERGE_RESOLUTION|>--- conflicted
+++ resolved
@@ -36,6 +36,12 @@
             :type http
             :url "http://www.emacswiki.org/emacs/download/fic-mode.el"
             :features fic-mode)
+
+     ;; ;; support ack as a replacement for rgrep
+     ;; (:name ack
+     ;;        :type http
+     ;;        :url "http://repo.or.cz/w/ShellArchive.git?a=blob_plain&hb=HEAD&f=ack.el"
+     ;;        :features ack)
 
      ;; (:name ws-trim
      ;;        :type ftp
@@ -94,109 +100,8 @@
 
 ;; Install first if necessary, otherwise just execute.
 (if (not (functionp 'el-get))
-<<<<<<< HEAD
-    (install-el-get))
-
-;; Define external sources
-(setq
- el-get-sources
- '(
-   (:name el-get
-          :type git
-          :url "git://github.com/dimitri/el-get.git")
-
-   (:name browse-kill-ring
-          :type http
-          :url "http://www.emacswiki.org/emacs/download/browse-kill-ring.el"
-          :features browse-kill-ring)
-
-   (:name outline-copy-visible
-          :type http
-          :url "http://gist.github.com/raw/519635/yank-visible.el"
-          :loads "outline-copy-visible")
-
-   (:name scratch
-          :type http
-          ;;:url "git@github.com:cbbrowne/scratch-el.git/master/scratch.el")
-          :url "http://github.com/ieure/scratch-el/raw/master/scratch.el"
-          :features scratch)
-
-   (:name dtrt-indent
-          :type git
-          :url "git://git.sv.gnu.org/dtrt-indent.git"
-          :features dtrt-indent)
-
-   ;; highlight FIXME TODO BUG and KLUDGE in comments and strings
-   (:name fic-mode
-          :type http
-          :url "http://www.emacswiki.org/emacs/download/fic-mode.el"
-          :features fic-mode)
-
-   ;; ;; support ack as a replacement for rgrep
-   ;; (:name ack
-   ;;        :type http
-   ;;        :url "http://repo.or.cz/w/ShellArchive.git?a=blob_plain&hb=HEAD&f=ack.el"
-   ;;        :features ack)
-
-   ;; (:name ws-trim
-   ;;        :type http
-   ;;        :url "ftp://ftp.lysator.liu.se/pub/emacs/ws-trim.el")
-
-   ;; (:name color-theme
-   ;;        :type http
-   ;;        :url "http://download.savannah.nongnu.org/releases/color-theme/"
-   ;;        :features color-theme)
-
-   ;; (:name magit
-   ;;        :type git
-   ;;        :url "http://github.com/philjackson/magit.git"
-   ;;        :info "."
-   ;;        :build ("./autogen.sh" "./configure" "make"))
-
-   ;; (:name yasnippet
-   ;;        :type git-svn
-   ;;        :url "http://yasnippet.googlecode.com/svn/trunk/")
-
-   ;; (:name asciidoc         :type elpa)
-   ;; (:name dictionary-el    :type apt-get)
-   ))
-
-;; Execute el-get
-(if (functionp 'el-get)
-    (el-get))
-
-;; Copy of the *scratch* Installer
-(defun install-el-get ()
-  "So the idea is that you copy/paste this code into your *scratch* buffer, hit C-j, and you have a working el-get."
-  (let* ((el-get-dir        (expand-file-name "~/.emacs.d/el-get/"))
-         (dummy             (unless (file-directory-p el-get-dir)
-                              (make-directory el-get-dir t)))
-         (package           "el-get")
-         (bname             "*el-get bootstrap*") ; both process and buffer name
-         (pdir              (concat (file-name-as-directory el-get-dir) package))
-         (git               (or (executable-find "git") (error "Unable to find `git'")))
-         (url               "git://github.com/dimitri/el-get.git")
-         (el-get-sources    `((:name ,package :type "git" :url ,url :features el-get :compile "el-get.el")))
-         (default-directory el-get-dir)
-         (process-connection-type nil) ; pipe, no pty (--no-progress)
-         (clone             (start-process bname bname git "--no-pager" "clone" "-v" url package)))
-    (set-window-buffer (selected-window) (process-buffer clone))
-    (set-process-sentinel
-     clone
-     `(lambda (proc change)
-        (when (eq (process-status proc) 'exit)
-          (setq default-directory (file-name-as-directory ,pdir))
-          (setq el-get-sources ',el-get-sources)
-          (load (concat (file-name-as-directory ,pdir) ,package ".el"))
-          (el-get-init "el-get")
-          (with-current-buffer (process-buffer proc)
-            (goto-char (point-max))
-            (insert "\nCongrats, el-get is installed and ready to serve!"))))))
-  )
-=======
     (install-el-get) ;; also calls (my-el-get)
   (my-el-get))
->>>>>>> cb0c2bed
 
 ;;;;;;;;;;;;;;;;;;;;;;;;;;;;;;;;;;;;;;;;;;;;;;;;;;;;;;;;;;;;;;;;;;;;;;
 
