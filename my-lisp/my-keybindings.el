;; Custom 'apropos' key bindings
(define-prefix-command 'Apropos-Prefix nil "Apropos (a,d,f,l,v,C-v)")
(define-key Apropos-Prefix (kbd "a")   'apropos)
(define-key Apropos-Prefix (kbd "C-a") 'apropos)
(define-key Apropos-Prefix (kbd "d")   'apropos-documentation)
(define-key Apropos-Prefix (kbd "f")   'apropos-command)
(define-key Apropos-Prefix (kbd "c")   'apropos-command)
(define-key Apropos-Prefix (kbd "l")   'apropos-library)
(define-key Apropos-Prefix (kbd "v")   'apropos-variable)
(define-key Apropos-Prefix (kbd "C-v") 'apropos-value)

;; Use a global minor mode in preference to using (global-set-key),
;; so that my custom keys take precedence over major mode keymaps.

(defvar my-keys-minor-mode-map (make-keymap) "my-keys-minor-mode keymap.")
(let ((keymap my-keys-minor-mode-map))
  ;; Apropos
  (define-key keymap (kbd "C-h a")     'apropos-command)
  (define-key keymap (kbd "C-h C-a")   'Apropos-Prefix)

  ;; Use ibuffer in place of list-buffers
  (define-key keymap (kbd "C-x C-b")   'ibuffer)

  ;; Use hippie-expand in place of dabbrev-expand
  (define-key keymap (kbd "M-/")       'hippie-expand)

  ;; Whitespace
  (define-key keymap (kbd "C-x M-w")   'toggle-show-trailing-whitespace)
  (define-key keymap (kbd "C-x M-C-S-w") 'delete-trailing-whitespace)

  ;; Local occur
  (define-key keymap (kbd "M-s l")     'loccur) ; interactive loccur command
  (define-key keymap (kbd "M-s C-l")   'loccur-current) ; loccur of the current word
  (define-key keymap (kbd "M-s C-S-l") 'loccur-previous-match) ; loccur of the previously-found word

  ;; Context-sensitive *Help* buffer
  (define-key keymap (kbd "C-c h")     'rgr/toggle-context-help)

  ;; ELisp debugger
  (define-key keymap (kbd "C-c d")     'debug-on-entry)
  (define-key keymap (kbd "C-c D")     'cancel-debug-on-entry)

  ;; Kill ring / Yank assistance
  ;; (TODO: 'browse-kill-ring' in my-utilities)
  (define-key keymap (kbd "C-c y")     'my-yank-menu)

  ;; winner-mode. Add to default bindings, and integrate with
  ;; my-(backward|forward)-word-or-buffer-or-windows.
  (define-key keymap (kbd "C-c <C-left>") 'winner-undo)
  (define-key keymap (kbd "C-c <C-right>") 'winner-redo)
<<<<<<< HEAD

  ;; Miscellaneous
=======
  ;; Miscellaneous (mine/third-party)
  (define-key keymap (kbd "C-c C-v")   'my-copy-buffer-file-name)
>>>>>>> e3d2860f
  (define-key keymap (kbd "C-c r")     'rename-file-and-buffer)
  (define-key keymap (kbd "M-o")       'expand-other-window)
  (define-key keymap (kbd "C-x M-k")   'kill-other-buffer)
  (define-key keymap (kbd "C-x M-2")   'split-window-vertically-change-buffer)
  (define-key keymap (kbd "M-n")       'scroll-one-line-ahead)
  (define-key keymap (kbd "M-p")       'scroll-one-line-back)
  (define-key keymap (kbd "<C-left>")  'my-backward-word-or-buffer-or-windows)
  (define-key keymap (kbd "<C-right>") 'my-forward-word-or-buffer-or-windows)
  (define-key keymap (kbd "M-s /")     'my-multi-occur-in-matching-buffers)
  (define-key keymap (kbd "C-c c")     'clone-line)
  (define-key keymap (kbd "C-c \\")    'toggle-window-split)
  (define-key keymap (kbd "C-M-z")     'zap-to-char-backwards)
  (define-key keymap (kbd "M-.")       'etags-select-find-tag)
  (define-key keymap (kbd "M-?")       'etags-stack-show)
  (define-key keymap (kbd "C-c i")     'imenu-ido-goto-symbol)
  ;; Miscellaneous (standard)
  (define-key keymap (kbd "C-x M-b")   'bury-buffer)
  (define-key keymap (kbd "C-o")       'other-window)
  (define-key keymap (kbd "M-l")       'goto-line)
  (define-key keymap (kbd "C-h C-f")   'find-function)
  (define-key keymap (kbd "C-h C-v")   'find-variable)
  (define-key keymap (kbd "C-x C-j")   'dired-jump)
)

(defun my-keybindings-after-init-hook ()
  "Define and enable our minor mode after the init file has been loaded.
   We want this to be our final initialisation step, to ensure that
   my-keys-minor-mode is first in minor-mode-map-alist, and therefore
   takes precedence over other minor mode keymaps.

   TODO: Dynamically rearrange minor-mode-map-alist  if/when other
   minor modes are subsequently defined? (Advise define-minor-mode)."

  (define-minor-mode my-keys-minor-mode
    "A minor mode so that my custom key bindings take precedence over major modes.

\\{my-keys-minor-mode-map}"
    t nil 'my-keys-minor-mode-map)

  (my-keys-minor-mode 1)

  ;; Disable my custom keys in the minibuffer
  (add-hook 'minibuffer-setup-hook (lambda () (my-keys-minor-mode 0)))
  )

(add-hook 'after-init-hook 'my-keybindings-after-init-hook)

;;;;;;;;;;;;;;;;;;;;;;;;;;;;;;;;;;;;;;;;;;;;;;;;;;;;;;;;;;;;;;;;;;;;;;;;;;;;;;

(provide 'my-keybindings)<|MERGE_RESOLUTION|>--- conflicted
+++ resolved
@@ -48,13 +48,9 @@
   ;; my-(backward|forward)-word-or-buffer-or-windows.
   (define-key keymap (kbd "C-c <C-left>") 'winner-undo)
   (define-key keymap (kbd "C-c <C-right>") 'winner-redo)
-<<<<<<< HEAD
 
-  ;; Miscellaneous
-=======
   ;; Miscellaneous (mine/third-party)
   (define-key keymap (kbd "C-c C-v")   'my-copy-buffer-file-name)
->>>>>>> e3d2860f
   (define-key keymap (kbd "C-c r")     'rename-file-and-buffer)
   (define-key keymap (kbd "M-o")       'expand-other-window)
   (define-key keymap (kbd "C-x M-k")   'kill-other-buffer)
