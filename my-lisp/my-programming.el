;;;;;;;;;;;;;;;;;;;;;;;;;;;;;;;;;;;;;;;;;;;;;;;;;;;;;;;;;;;;;;;;;;;;;;
;; Programming language support
;;;;;;;;;;;;;;;;;;;;;;;;;;;;;;;;;;;;;;;;;;;;;;;;;;;;;;;;;;;;;;;;;;;;;;

(defun my-coding-config ()
  (make-local-variable 'column-number-mode)
  (column-number-mode t)
  (if window-system (hl-line-mode t))
  (idle-highlight)
  (turn-on-eldoc-mode)
  (imenu-add-menubar-index))

(mapcar
 (function (lambda (language-mode-hook)
             (add-hook language-mode-hook 'my-coding-config)))
 '(cperl-mode-hook
   emacs-lisp-mode-hook
   ielm-mode-hook
   lisp-interaction-mode-hook
   perl-mode-hook
   php-mode-hook
   python-mode-hook))


;;;;;;;;;;;;;;;;;;;;;;;;;;;;;;;;;;;;;;;;;;;;;;;;;;;;;;;;;;;;;;;;;;;;;;
;; eldoc
;;;;;;;;;;;;;;;;;;;;;;;;;;;;;;;;;;;;;;;;;;;;;;;;;;;;;;;;;;;;;;;;;;;;;;

;; Highlight the eldoc echo area text
(defun frob-eldoc-argument-list (string)
  "Upcase and fontify STRING for use with `eldoc-mode'."
  (propertize (upcase string)
              'face 'font-lock-variable-name-face))
(setq eldoc-argument-case 'frob-eldoc-argument-list)

;; Context-sensitive *Help* buffer
(global-set-key (kbd "C-c h") 'rgr/toggle-context-help)

(defun rgr/toggle-context-help ()
  "Turn on or off the context help.
Note that if ON and you hide the help buffer then you need to
manually reshow it. A double toggle will make it reappear"
  (interactive)
  (with-current-buffer (help-buffer)
    (unless (local-variable-p 'context-help)
      (set (make-local-variable 'context-help) t))
    (if (setq context-help (not context-help))
        (progn
          (if (not (get-buffer-window (help-buffer)))
              (display-buffer (help-buffer)))))
    (message "Context help %s" (if context-help "ON" "OFF"))))

(defun rgr/context-help ()
  "Display function or variable at point in *Help* buffer if visible.
Default behaviour can be turned off by setting the buffer local
context-help to false"
  (interactive)
  (let ((rgr-symbol (symbol-at-point))) ; symbol-at-point http://www.emacswiki.org/cgi-bin/wiki/thingatpt%2B.el
    (with-current-buffer (help-buffer)
      (unless (local-variable-p 'context-help)
        (set (make-local-variable 'context-help) t))
      (if (and context-help (get-buffer-window (help-buffer))
               rgr-symbol)
          (if (fboundp  rgr-symbol)
              (describe-function rgr-symbol)
            (if (boundp  rgr-symbol) (describe-variable rgr-symbol)))))))

(defadvice eldoc-print-current-symbol-info
  (around eldoc-show-c-tag activate)
  (cond
   ((eq major-mode 'emacs-lisp-mode)       (rgr/context-help) ad-do-it)
   ((eq major-mode 'lisp-interaction-mode) (rgr/context-help) ad-do-it)
   ((eq major-mode 'apropos-mode)          (rgr/context-help) ad-do-it)
   (t ad-do-it)))


;;;;;;;;;;;;;;;;;;;;;;;;;;;;;;;;;;;;;;;;;;;;;;;;;;;;;;;;;;;;;;;;;;;;;;
;; Modes
;;;;;;;;;;;;;;;;;;;;;;;;;;;;;;;;;;;;;;;;;;;;;;;;;;;;;;;;;;;;;;;;;;;;;;

;; Emacs Lisp
;; ELisp debugger
(global-set-key (kbd "C-c d") 'debug-on-entry)
(global-set-key (kbd "C-c D") 'cancel-debug-on-entry)

;; Parenthesis / sexp matching
(require 'hl-sexp)
(add-hook 'emacs-lisp-mode-hook
          (function (lambda () "Enable hl-sexp-mode" (hl-sexp-mode 1))))


;; Use cperl-mode instead of the default perl-mode
(defalias 'perl-mode 'cperl-mode)
(setq cperl-indent-level 4)


;; nXHTML
(load "nxhtml/autostart.el")


;; CSS
;; small tool, used with regex search and replace
;; replace the start of CSS properties with \,(insert-selector)
(defun insert-selector ()
  "Insert the selector for this rule."
  (interactive)
  (push-mark)
  (re-search-backward "^\\(.+\\){")
  (exchange-point-and-mark)
  (pop-mark)
  (match-string 0))


;; HTML / ASP / VBSCRIPT
(setq auto-mode-alist (cons '("\\.html$" . html-helper-mode) auto-mode-alist))
(setq auto-mode-alist (cons '("\\.asp$" . html-helper-mode) auto-mode-alist))
(add-hook 'html-helper-load-hook '(lambda () (require 'visual-basic-mode)))
(add-hook 'html-helper-load-hook '(lambda () (require 'html-font)))
(add-hook 'html-helper-mode-hook '(lambda () (font-lock-mode 1)))


;; Wrap-region minor mode for mark-up
(autoload 'wrap-region-mode "wrap-region" "Wrap region with stuff." t)


;; JavaScript
(autoload 'javascript-mode "javascript" nil t)
(add-to-list 'auto-mode-alist '("\\.js\\'" . javascript-mode))


<<<<<<< HEAD
;; PHP / Drupal
(require 'my-php)
=======
;; PHP (see my-php.el)
(autoload 'php-mode "my-php" "PHP Mode." t)
(add-to-list 'auto-mode-alist '("\\.php[34]?\\'\\|\\.phtml\\'" . php-mode))
;; Drupal mode
(autoload 'drupal-mode "my-php" "Drupal Mode." t)
(add-to-list 'auto-mode-alist '("\\.\\(module\\|test\\|install\\|theme\\)$" . drupal-mode))
(add-to-list 'auto-mode-alist '("/drupal.*\\.\\(php\\|inc\\)$" . drupal-mode))
(add-to-list 'auto-mode-alist '("\\.info" . conf-windows-mode))
>>>>>>> 5bf06849


;; Python / Plone / Zope
(require 'my-python)


;;;;;;;;;;;;;;;;;;;;;;;;;;;;;;;;;;;;;;;;;;;;;;;;;;;;;;;;;;;;;;;;;;;;;;

(provide 'my-programming)
<|MERGE_RESOLUTION|>--- conflicted
+++ resolved
@@ -128,10 +128,6 @@
 (add-to-list 'auto-mode-alist '("\\.js\\'" . javascript-mode))
 
 
-<<<<<<< HEAD
-;; PHP / Drupal
-(require 'my-php)
-=======
 ;; PHP (see my-php.el)
 (autoload 'php-mode "my-php" "PHP Mode." t)
 (add-to-list 'auto-mode-alist '("\\.php[34]?\\'\\|\\.phtml\\'" . php-mode))
@@ -140,7 +136,6 @@
 (add-to-list 'auto-mode-alist '("\\.\\(module\\|test\\|install\\|theme\\)$" . drupal-mode))
 (add-to-list 'auto-mode-alist '("/drupal.*\\.\\(php\\|inc\\)$" . drupal-mode))
 (add-to-list 'auto-mode-alist '("\\.info" . conf-windows-mode))
->>>>>>> 5bf06849
 
 
 ;; Python / Plone / Zope
