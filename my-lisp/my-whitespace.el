--- conflicted
+++ resolved
@@ -28,8 +28,13 @@
         (tab-mark 9 [187 9] [92 9])
         ))
 
-<<<<<<< HEAD
-;; ;; Strip trailing whitespace
+;; Use ws-trim mode to strip trailing whitespace automatically
+;; from edited lines (the default ws-trim-level).
+(require 'ws-trim)
+(global-ws-trim-mode t)
+
+;; ;; Strip trailing whitespace.
+;; ;; No need for this now; delete-trailing-whitespace is built in.
 ;; (defun strip-trailing-whitespace ()
 ;;   "Remove trailing spaces and tabs from lines."
 ;;   (interactive "*")
@@ -37,21 +42,6 @@
 ;;     (goto-char (point-min))
 ;;     (while (re-search-forward "[ \t]+$" nil t)
 ;;       (replace-match "" nil nil))))
-=======
-;; Use ws-trim mode to strip trailing whitespace automatically
-;; from edited lines (the default ws-trim-level).
-(require 'ws-trim)
-(global-ws-trim-mode t)
-
-;; Strip trailing whitespace
-(defun strip-trailing-whitespace ()
-  "Remove trailing spaces and tabs from lines."
-  (interactive "*")
-  (save-excursion
-    (goto-char (point-min))
-    (while (re-search-forward "[ \t]+$" nil t)
-      (replace-match "" nil nil))))
->>>>>>> cca15d2e
 
 (defun toggle-show-trailing-whitespace ()
   "Toggle the show-trailing-whitespace variable."
