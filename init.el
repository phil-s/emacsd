;;;; Keybinding reference
;; http://www.nongnu.org/emacs-tiny-tools/keybindings/

;; http://emacs-fu.blogspot.com/2009/04/dot-emacs-trickery.html
;; http://www.todesschaf.org/files/browse-kill-ring.el
;; http://www-sop.inria.fr/mimosa/Manuel.Serrano/flyspell/flyspell.html
;; http://stackoverflow.com/users/6148?sort=stats#sort-top

;; http://www.gnu.org/software/emacs/elisp/html_node/Key-Binding-Conventions.html
;; Don't define C-c <letter>, or F5-F9 as keys in Lisp programs.
;; Sequences consisting of C-c and a letter (either upper or lower
;; case) are reserved for users; Function keys <F5> through <F9>
;; without modifier keys are also reserved for users to define.
;; These are the only sequences reserved for users.

<<<<<<< HEAD
;; On non-standard terminals, the input-decode-map keymap can be used
;; to define mappings between terminal codes and normal emacs keys.
;; http://www.gnu.org/software/emacs/manual/html_node/elisp/Translation-Keymaps.html
;; http://stackoverflow.com/questions/4351044/binding-m-up-m-down-in-emacs-23-1-1/4360658#4360658

;; Macros
=======
;;;; Macros
>>>>>>> d05b187e
;;   C-x (       or F3     Begins recording.
;;                  F3     Insert counter (if recording has already commenced).
;;   C-x )       or F4     Ends recording.
;;   C-x e       or F4     Executes the last recorded keyboard macro.
;;                         Repeated e or F4 presses repeats the macro.
;;   C-x C-k e             Edit a keyboard macro (RET for most recent).
;;   C-x C-k b             Set a key-binding.
;;
;; If find yourself using lots of macros, you can even name them
;; for later use, and save them to your init file.
;;   M-x name-last-kbd-macro (name) RET
;;   M-x insert-kbd-macro (name) RET
;;
;; For more documentation, see the info page:
;;   C-h k C-x (

;;;; Registers
;;   C-x r x a           Copy region to register 'a'
;;   C-x r g a           Insert contents of register 'a'
;;
;; Remember that killing doesn't affect the registers, which
;; can make this useful for killing and replacing.

;;;; Multiple windows and frames
;; C-x 1     : Single window on this buffer
;; C-x 2     : Split windows horizontally
;; C-x 3     : Split windows vertically
;; C-x 4 ... : Operations on other-window
;; C-x 5 ... : Operations on other-frame
;; C-x 6 ... : 2C (two columns) operations

;;;; Determining running environment and platform capabilities in Emacs.
;; http://brain-break.blogspot.com/2010/08/determining-running-environment-and.html

;; ;; Check variables:
;; ;;
;; emacs-major-version
;; emacs-minor-version
;; window-system            ;'nil' if in terminal, 'w32' if native Windows build,
;;                          ;'x' if under X Window
;; window-system-version    ;for windows only
;; operating-system-release ;release of the operating system Emacs is running on
;; system-configuration     ;like configuration triplet: cpu-manufacturer-os
;; system-name              ;host name of the machine you are running on
;; system-time-locale
;; system-type              ;indicating the type of operating system:
;;                          ;'gnu' (GNU Hurd), 'gnu/linux', 'gnu/kfreebsd'
;;                          ;(FreeBSD), 'darwin' (GNU-Darwin, Mac OS X),
;;                          ;'ms-dos', 'windows-nt', 'cygwin'
;; system-uses-terminfo
;; window-size-fixed
;;
;; ;; Check functions:
;; ;;
;; (fboundp ...)            ;return t if SYMBOL's function definition is not void
;; (featurep ...)           ;returns t if FEATURE is present in this Emacs
;; (display-graphic-p)      ;return non-nil if DISPLAY is a graphic display;
;;                          ;graphical displays are those which are capable of
;;                          ;displaying several frames and several different
;;                          ;fonts at once
;; (display-multi-font-p)   ;same as 'display-graphic-p'
;; (display-multi-frame-p)  ;same as 'display-graphic-p'
;; (display-color-p)        ;return t if DISPLAY supports color
;; (display-images-p)       ;return non-nil if DISPLAY can display images
;; (display-grayscale-p)    ;return non-nil if frames on DISPLAY can display
;;                          ;shades of gray
;; (display-mouse-p)        ;return non-nil if DISPLAY has a mouse available
;; (display-popup-menus-p)  ;return non-nil if popup menus are supported on
;;                          ;DISPLAY
;; (display-selections-p)   ;return non-nil if DISPLAY supports selections

;; ;; Run those checks as below:
;; ;;
;; (when window-system ...)
;; (when (eq window-system 'x) ...)
;; (when (>= emacs-major-version 22) ...)
;; (when (fboundp '...) ...)
;; (when (featurep '...) ...)

;;;;;;;;;;;;;;;;;;;;;;;;;;;;;;;;;;;;;;;;;;;;;;;;;;;;;;;;;;;;;;;;;;;;;;;;;;;;;;

;;;; Load or evaluate this file
(defun load-dot-emacs ()
  "load ~/.emacs"
  (interactive)
  (load user-init-file))
(defun find-dot-emacs ()
  "find-file ~/.emacs"
  (interactive)
  (find-file user-init-file))
(defun find-my-lisp ()
  "dired ~/.emacs.d/my-lisp"
  (interactive)
  (dired (concat (file-name-directory user-init-file) "my-lisp/")))
(defalias 'll 'load-dot-emacs)
(defalias 'lll 'find-dot-emacs)
(defalias 'llll 'find-my-lisp)

;;;;;;;;;;;;;;;;;;;;;;;;;;;;;;;;;;;;;;;;;;;;;;;;;;;;;;;;;;;;;;;;;;;;;;;;;;;;;;
;;;; Initialisation
;;;;;;;;;;;;;;;;;;;;;;;;;;;;;;;;;;;;;;;;;;;;;;;;;;;;;;;;;;;;;;;;;;;;;;;;;;;;;;

;;
;; Basic customisations.
;;
(custom-set-variables
  ;; custom-set-variables was added by Custom.
  ;; If you edit it by hand, you could mess it up, so be careful.
  ;; Your init file should contain only one such instance.
  ;; If there is more than one, they won't work right.
 '(case-fold-search t)
 '(confirm-kill-emacs (quote y-or-n-p))
 '(current-language-environment "Latin-1")
 '(default-input-method "latin-1-prefix")
 '(dnd-protocol-alist (quote (("^file:///" . dnd-open-local-file) ("^file://" . dnd-open-file) ("^file:[A-Za-z]%3a" . dnd-open-local-file-fix-url) ("^file:" . dnd-open-local-file) ("^\\(https?\\|ftp\\|file\\|nfs\\)://" . dnd-open-file))))
 '(fic-highlighted-words (quote ("FIXME" "TODO" "KLUDGE")))
 '(global-font-lock-mode t nil (font-lock))
 '(history-length 100)
 '(ibuffer-formats (quote ((mark modified read-only " " (name 30 60 :left :elide) " " (size 9 -1 :right) " " (mode 16 16 :left :elide) " " filename-and-process) (mark " " (name 16 -1) " " filename))))
 '(ibuffer-saved-filters (quote (("gnus" ((or (mode . message-mode) (mode . mail-mode) (mode . gnus-group-mode) (mode . gnus-summary-mode) (mode . gnus-article-mode)))) ("programming" ((or (mode . emacs-lisp-mode) (mode . cperl-mode) (mode . c-mode) (mode . java-mode) (mode . idl-mode) (mode . lisp-mode)))))))
 '(inhibit-eol-conversion nil)
 '(read-buffer-completion-ignore-case t)
 '(read-file-name-completion-ignore-case t)
 '(safe-local-variable-values (quote ((eval progn (outline-minor-mode) (outline-toggle-children) (let ((n 5)) (while (> n 0) (setq n (1- n)) (call-interactively (quote outline-next-visible-heading)) (outline-toggle-children)))) (eval hide-body))))
 '(tool-bar-mode nil)
 '(tramp-remote-path (quote ("~/bin" "/usr/sbin" "/usr/local/bin" "/local/bin" "/local/freeware/bin" "/local/gnu/bin" "/usr/freeware/bin" "/usr/pkg/bin" "/usr/contrib/bin")))
 '(tramp-remote-process-environment (quote ("HISTFILE=$HOME/.tramp_history" "HISTSIZE=1" "LC_ALL=C" "TERM=dumb" "EMACS=t" "INSIDE_EMACS=23.2.5,tramp:2.1.18-23.2" "CDPATH=" "HISTORY=" "MAIL=" "MAILCHECK=" "MAILPATH=" "autocorrect=" "correct=" "PATH=~/bin:$PATH")))
 '(vc-svn-global-switches (quote ("--username phils" "--password password"))))
(custom-set-faces
  ;; custom-set-faces was added by Custom.
  ;; If you edit it by hand, you could mess it up, so be careful.
  ;; Your init file should contain only one such instance.
  ;; If there is more than one, they won't work right.
 '(default ((t (:inherit nil :stipple nil :background "#3f3f3f" :foreground "#dcdccc" :inverse-video nil :box nil :strike-through nil :overline nil :underline nil :slant normal :weight normal :height 120 :width normal :foundry "outline" :family "Courier New"))))
 '(whitespace-newline ((t (:foreground "grey32" :weight normal))))
 '(whitespace-space ((((class color) (background dark)) (:foreground "grey30")))))
;; Warning: Under Win32 (NTEmacs), my-theme.el over-rides custom-set-faces
;; for the 'user theme, to set the default font face. Custom faces set
;; in the above call will be over-ridden in Win32.

<<<<<<< HEAD
;; Custom key-bindings.
;; Do this first, so that our keymap is available to other config files.
(require 'my-keybindings)
=======
;;;;;;;;;;;;;;;;;;;;;;;;;;;;;;;;;;;;;;;;;;;;;;;;;;;;;;;;;;;;;;;;;;;;;;;;;;;;;;

;; Find my third-party and custom lisp libraries
(add-to-list 'load-path (file-name-as-directory
                         (expand-file-name "~/.emacs.d/lisp")))
(add-to-list 'load-path (file-name-as-directory
                         (expand-file-name "~/.emacs.d/my-lisp")))

;;;;;;;;;;;;;;;;;;;;;;;;;;;;;;;;;;;;;;;;;;;;;;;;;;;;;;;;;;;;;;;;;;;;;;;;;;;;;;

;; System-specific configuration
(cond ((eq system-type 'windows-nt) ; Win32 / Cygwin integration
       (require 'my-win32))) ; Assumes Emacs was launched via Cygwin!

;; Note also the window-system variable. This is useful when you want to
;; choose between some x only option, or a terminal, or macos setting.

;;;;;;;;;;;;;;;;;;;;;;;;;;;;;;;;;;;;;;;;;;;;;;;;;;;;;;;;;;;;;;;;;;;;;;;;;;;;;;

;; Initialise third-party packages

;; ELPA -- Emacs Lisp Package Archive
;; TODO: Make el-get take care of ELPA?
(require 'my-elpa)

;; Other packages, via el-get
(require 'my-externals)

;;;;;;;;;;;;;;;;;;;;;;;;;;;;;;;;;;;;;;;;;;;;;;;;;;;;;;;;;;;;;;;;;;;;;;;;;;;;;;
>>>>>>> d05b187e

;; Basic configuration
(require 'my-configuration)

;; Custom utilities
(require 'my-utilities)

;; Indentation and white space
(require 'my-indentation)
(require 'my-whitespace)

;; Programming language support
(require 'my-programming)
;;(require 'my-other-programming)

;; Non-programming text modes
(require 'my-text)

;; Configure other miscellaneous libraries
(require 'my-libraries)

;; Configure visual theme
(require 'my-theme)

;; Session management
(require 'my-session)

;; Support for development on local machine
<<<<<<< HEAD
(require 'my-local)
=======
(require 'my-local)

;; Custom key-bindings.
;; (this should be the last thing we do, so that my-keys-minor-mode
;; is first in minor-mode-map-alist).
(require 'my-keybindings)

;;; Local Variables:
;;; eval:(progn (outline-minor-mode) (outline-toggle-children) (let ((n 5)) (while (> n 0) (setq n (1- n)) (call-interactively 'outline-next-visible-heading) (outline-toggle-children))))
;;; End:
>>>>>>> d05b187e
<|MERGE_RESOLUTION|>--- conflicted
+++ resolved
@@ -13,16 +13,12 @@
 ;; without modifier keys are also reserved for users to define.
 ;; These are the only sequences reserved for users.
 
-<<<<<<< HEAD
 ;; On non-standard terminals, the input-decode-map keymap can be used
 ;; to define mappings between terminal codes and normal emacs keys.
 ;; http://www.gnu.org/software/emacs/manual/html_node/elisp/Translation-Keymaps.html
 ;; http://stackoverflow.com/questions/4351044/binding-m-up-m-down-in-emacs-23-1-1/4360658#4360658
 
-;; Macros
-=======
 ;;;; Macros
->>>>>>> d05b187e
 ;;   C-x (       or F3     Begins recording.
 ;;                  F3     Insert counter (if recording has already commenced).
 ;;   C-x )       or F4     Ends recording.
@@ -140,34 +136,35 @@
  '(dnd-protocol-alist (quote (("^file:///" . dnd-open-local-file) ("^file://" . dnd-open-file) ("^file:[A-Za-z]%3a" . dnd-open-local-file-fix-url) ("^file:" . dnd-open-local-file) ("^\\(https?\\|ftp\\|file\\|nfs\\)://" . dnd-open-file))))
  '(fic-highlighted-words (quote ("FIXME" "TODO" "KLUDGE")))
  '(global-font-lock-mode t nil (font-lock))
+ '(grep-find-ignored-files (quote (".#*" "*.o" "*~" "*.bin" "*.lbin" "*.so" "*.a" "*.ln" "*.blg" "*.bbl" "*.elc" "*.lof" "*.glo" "*.idx" "*.lot" "*.fmt" "*.tfm" "*.class" "*.fas" "*.lib" "*.mem" "*.x86f" "*.sparcf" "*.fasl" "*.ufsl" "*.fsl" "*.dxl" "*.pfsl" "*.dfsl" "*.p64fsl" "*.d64fsl" "*.dx64fsl" "*.lo" "*.la" "*.gmo" "*.mo" "*.toc" "*.aux" "*.cp" "*.fn" "*.ky" "*.pg" "*.tp" "*.vr" "*.cps" "*.fns" "*.kys" "*.pgs" "*.tps" "*.vrs" "*.pyc" "*.pyo" "*.png" "*.gif" "*.jpg" "*.jpeg" "*.tiff" "*.pdf" "*.doc" "")))
  '(history-length 100)
  '(ibuffer-formats (quote ((mark modified read-only " " (name 30 60 :left :elide) " " (size 9 -1 :right) " " (mode 16 16 :left :elide) " " filename-and-process) (mark " " (name 16 -1) " " filename))))
+ '(ibuffer-saved-filter-groups (quote (("housing" ("Scratch" (mode . lisp-interaction-mode)) ("Shells" (mode . shell-mode)) ("*Awooga*! SVN Externals!" (filename . "/phil/hnzc-web/hnzc/src")) ("HNZC website (intranet files)" (filename . "/phil/hnzc-web/hnzc/site/intranet/")) ("HNZC website" (filename . "/phil/hnzc-web/")) ("HNZC-dev5:~/Plone" (filename . "/scpc:phil@hnzc-dev-5:/home/phil/Plone")) ("HNZC-dev5 other" (filename . "/scpc:phil@hnzc-dev-5:")) ("Emacs" (filename . "emacs"))))))
  '(ibuffer-saved-filters (quote (("gnus" ((or (mode . message-mode) (mode . mail-mode) (mode . gnus-group-mode) (mode . gnus-summary-mode) (mode . gnus-article-mode)))) ("programming" ((or (mode . emacs-lisp-mode) (mode . cperl-mode) (mode . c-mode) (mode . java-mode) (mode . idl-mode) (mode . lisp-mode)))))))
  '(inhibit-eol-conversion nil)
+ '(js-indent-level 2)
  '(read-buffer-completion-ignore-case t)
  '(read-file-name-completion-ignore-case t)
  '(safe-local-variable-values (quote ((eval progn (outline-minor-mode) (outline-toggle-children) (let ((n 5)) (while (> n 0) (setq n (1- n)) (call-interactively (quote outline-next-visible-heading)) (outline-toggle-children)))) (eval hide-body))))
  '(tool-bar-mode nil)
- '(tramp-remote-path (quote ("~/bin" "/usr/sbin" "/usr/local/bin" "/local/bin" "/local/freeware/bin" "/local/gnu/bin" "/usr/freeware/bin" "/usr/pkg/bin" "/usr/contrib/bin")))
- '(tramp-remote-process-environment (quote ("HISTFILE=$HOME/.tramp_history" "HISTSIZE=1" "LC_ALL=C" "TERM=dumb" "EMACS=t" "INSIDE_EMACS=23.2.5,tramp:2.1.18-23.2" "CDPATH=" "HISTORY=" "MAIL=" "MAILCHECK=" "MAILPATH=" "autocorrect=" "correct=" "PATH=~/bin:$PATH")))
  '(vc-svn-global-switches (quote ("--username phils" "--password password"))))
 (custom-set-faces
   ;; custom-set-faces was added by Custom.
   ;; If you edit it by hand, you could mess it up, so be careful.
   ;; Your init file should contain only one such instance.
   ;; If there is more than one, they won't work right.
- '(default ((t (:inherit nil :stipple nil :background "#3f3f3f" :foreground "#dcdccc" :inverse-video nil :box nil :strike-through nil :overline nil :underline nil :slant normal :weight normal :height 120 :width normal :foundry "outline" :family "Courier New"))))
  '(whitespace-newline ((t (:foreground "grey32" :weight normal))))
  '(whitespace-space ((((class color) (background dark)) (:foreground "grey30")))))
 ;; Warning: Under Win32 (NTEmacs), my-theme.el over-rides custom-set-faces
 ;; for the 'user theme, to set the default font face. Custom faces set
 ;; in the above call will be over-ridden in Win32.
 
-<<<<<<< HEAD
+;;;;;;;;;;;;;;;;;;;;;;;;;;;;;;;;;;;;;;;;;;;;;;;;;;;;;;;;;;;;;;;;;;;;;;;;;;;;;;
+
 ;; Custom key-bindings.
 ;; Do this first, so that our keymap is available to other config files.
 (require 'my-keybindings)
-=======
+
 ;;;;;;;;;;;;;;;;;;;;;;;;;;;;;;;;;;;;;;;;;;;;;;;;;;;;;;;;;;;;;;;;;;;;;;;;;;;;;;
 
 ;; Find my third-party and custom lisp libraries
@@ -197,7 +194,6 @@
 (require 'my-externals)
 
 ;;;;;;;;;;;;;;;;;;;;;;;;;;;;;;;;;;;;;;;;;;;;;;;;;;;;;;;;;;;;;;;;;;;;;;;;;;;;;;
->>>>>>> d05b187e
 
 ;; Basic configuration
 (require 'my-configuration)
@@ -226,17 +222,8 @@
 (require 'my-session)
 
 ;; Support for development on local machine
-<<<<<<< HEAD
 (require 'my-local)
-=======
-(require 'my-local)
-
-;; Custom key-bindings.
-;; (this should be the last thing we do, so that my-keys-minor-mode
-;; is first in minor-mode-map-alist).
-(require 'my-keybindings)
 
 ;;; Local Variables:
 ;;; eval:(progn (outline-minor-mode) (outline-toggle-children) (let ((n 5)) (while (> n 0) (setq n (1- n)) (call-interactively 'outline-next-visible-heading) (outline-toggle-children))))
-;;; End:
->>>>>>> d05b187e
+;;; End: