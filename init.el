--- conflicted
+++ resolved
@@ -177,14 +177,9 @@
 (global-set-key (kbd "C-c i")   'imenu-ido-goto-symbol)
 (global-set-key (kbd "C-c c")   'clone-line)
 (global-set-key (kbd "C-h C-f") 'find-function)
-<<<<<<< HEAD
 (global-set-key (kbd "C-h C-v") 'find-variable)
 (global-set-key (kbd "C-c \\")   'toggle-window-split)
-=======
 (global-set-key (kbd "C-x C-j") 'dired-jump)
-
->>>>>>> cca15d2e
-
 
 
 ;; Determining running environment and platform capabilities in Emacs.
